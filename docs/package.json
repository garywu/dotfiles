{
<<<<<<< HEAD
  "name": "dotfiles",
  "version": "0.1.0",
  "description": "Development environment configuration documentation",
=======
  "name": "dotfiles-academy",
  "version": "0.2.0",
  "description": "Comprehensive documentation and learning platform for modern development environments",
>>>>>>> 66863a76
  "scripts": {
    "dev": "astro dev",
    "start": "astro dev",
    "build": "astro sync && astro check && astro build",
    "preview": "astro preview",
    "astro": "astro",
    "check": "astro check"
  },
  "keywords": ["dotfiles", "cli", "development", "nix", "fish-shell", "documentation"],
  "author": "Gary Wu",
  "license": "MIT",
  "dependencies": {
    "@astrojs/check": "^0.9.4",
    "@astrojs/starlight": "^0.34.4",
    "astro": "^5.9.4",
    "typescript": "^5.8.3"
  }
}<|MERGE_RESOLUTION|>--- conflicted
+++ resolved
@@ -1,13 +1,7 @@
 {
-<<<<<<< HEAD
   "name": "dotfiles",
-  "version": "0.1.0",
+  "version": "0.2.0",
   "description": "Development environment configuration documentation",
-=======
-  "name": "dotfiles-academy",
-  "version": "0.2.0",
-  "description": "Comprehensive documentation and learning platform for modern development environments",
->>>>>>> 66863a76
   "scripts": {
     "dev": "astro dev",
     "start": "astro dev",
